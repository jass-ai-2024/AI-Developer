import os
from pathlib import Path
from typing import Optional

import shutil

from dotenv import load_dotenv
from langchain.agents import tool
from langchain.indexes import SQLRecordManager, index
from langchain.retrievers.multi_query import MultiQueryRetriever
from langchain.vectorstores import VectorStore
from langchain_openai import ChatOpenAI

from src.logger import LOGGER
from src.retrievers import create_vectorstore
from src.documents import get_all_files_docs

load_dotenv()

RUN_IN_DOCKER = os.environ.get("RUN_IN_DOCKER", "").lower() in (
    "yes",
    "y",
    "on",
    "true",
    "1",
)

def init_vectorstore() -> VectorStore:
    """Initialize vector store with document indexing"""
    LOGGER.info("Starting vector store initialization")
    
    # Create vector store
    vectorstore = create_vectorstore(
        retriever_name=os.getenv("RETRIEVER_DB"),
        user=os.getenv("RETRIEVER_USER"),
        password=os.getenv("RETRIEVER_PASSWORD"),
        port=5432 if RUN_IN_DOCKER else os.getenv("RETRIEVER_PORT"),
        db=os.getenv("RETRIEVER_DB"),
        add_docs=False  # Не добавляем документы через vectorstore напрямую
    )
    
    # Create connection string for record manager
    connection_string = (
        f"postgresql+psycopg://{os.getenv('RETRIEVER_USER')}:{os.getenv('RETRIEVER_PASSWORD')}@"
        f"{'pgvector-docs' if RUN_IN_DOCKER else 'localhost'}:{5432 if RUN_IN_DOCKER else os.getenv('RETRIEVER_PORT')}/"
        f"{os.getenv('RETRIEVER_DB')}"
    )
    
    # Initialize record manager with namespace
    namespace = f"pgvector/{os.getenv('RETRIEVER_DB')}"
    record_manager = SQLRecordManager(
        namespace=namespace,
        db_url=connection_string
    )
    
    # Create schema for record manager
    record_manager.create_schema()
    
    # Get documents
    docs = get_all_files_docs(str(Path('./test_project')))
    LOGGER.info(f"Found {len(docs)} documents to index")
    
    # Index documents with incremental cleanup
    index(
        docs,
        record_manager,
        vectorstore,
        cleanup="incremental",
        source_id_key="source"
    )
    
    LOGGER.info("Vector store initialization completed")
    return vectorstore

def create_multiquery_retriever(vectorstore: VectorStore) -> MultiQueryRetriever:
    llm = ChatOpenAI(temperature=0)
    multiquery_retriever = MultiQueryRetriever.from_llm(
        retriever=vectorstore.as_retriever(), llm=llm
    )
    multiquery_retriever.include_original = True
    return multiquery_retriever

# Initialize vector store and retrievers
LOGGER.info("Starting tools initialization")
retriever = init_vectorstore()
LOGGER.info("Vector store and retrievers initialized")

@tool("rag_search")
def rag_search(query: str, file_path: str):
    """Searches information related to query in particular file"""
    retrieved_docs = retriever.similarity_search(
        query, k=10, 
        # filter={"id": {"$in": [file_path]}}
    )
    if len(retrieved_docs) == 0:
        return f"Something went wrong. Please try using another tool or rephrasing your query. Params: query: {query}, file_path: {file_path}"
    return "".join(["\n```\n" + doc.page_content + "\n```\n" + f'Metadata: {doc.metadata}\n' for doc in retrieved_docs])

@tool('create_file')
def create_file(file_path, contents):
    """Create a file with the given name and contents."""
    try:
        with open(file_path, "w") as file:
            file.write(contents)
        LOGGER.info(f"File '{file_path}' created and filled with content.")
        return f"File '{file_path}' created and filled with content."
    except Exception as e:
        return f'Something went wrong. Error: {e}'

@tool('project_structure')    
def project_structure(directory_path):
    """List the project structure of a given directory."""
    ans = ''
    for root, dirs, files in os.walk(directory_path):
        ans += f"Root: {root}\n"
        ans += f"Directories: {dirs}"
        ans += f"Files: {files}"
        
        LOGGER.info(f"Root: {root}")
        LOGGER.info(f"Directories: {dirs}")
        LOGGER.info(f"Files: {files}")
    return ans

<<<<<<< HEAD
@tool('create_directory')
def create_directory(directory_path: str):
    """Create a new directory at the specified path."""
    try:
        os.makedirs(directory_path, exist_ok=True)
        LOGGER.info(f"Directory '{directory_path}' created successfully.")
        return f"Directory '{directory_path}' created successfully."
    except Exception as e:
        return f"Failed to create directory. Error: {e}"

@tool('remove_directory')
def remove_directory(directory_path: str):
    """Remove a directory and all its contents at the specified path."""
    try:
        shutil.rmtree(directory_path)
        LOGGER.info(f"Directory '{directory_path}' removed successfully.")
        return f"Directory '{directory_path}' removed successfully."
    except Exception as e:
        return f"Failed to remove directory. Error: {e}"

@tool('remove_file')
def remove_file(file_path: str):
    """Remove a file at the specified path."""
    try:
        os.remove(file_path)
        LOGGER.info(f"File '{file_path}' removed successfully.")
        return f"File '{file_path}' removed successfully."
    except Exception as e:
        return f"Failed to remove file. Error: {e}"
=======
@tool('modify_file')
def modify_file(file_path, diff_description):
    """Modify file contents by launching the Diff Bot."""
    try:
        with open(file_path, "r") as file:
            original_contents = file.read()

        LOGGER.info("Launching Diff Bot...")
        updated_contents = diff_chain.run(
            {"original": original_contents, "diff_description": diff_description})
        LOGGER.info(f"Updated contents:\n{updated_contents}")

        # Simulate user approval step (this may require adaptation for a non-interactive flow)
        approval = input(
            "Do you want to save these changes to the file? (yes/no): ")
        if approval.lower() == "yes":
            with open(file_path, "w") as file:
                file.write(updated_contents)
            LOGGER.info(f"File '{file_path}' updated successfully.")
            return f"File '{file_path}' updated successfully."
        else:
            LOGGER.info("Changes discarded.")
            return "Changes discarded."
    except FileNotFoundError:
        error_message = f"File '{file_path}' not found."
        LOGGER.error(error_message)
        return error_message
    except Exception as e:
        error_message = f"An error occurred: {e}"
        LOGGER.error(error_message)
        return error_message

@tool('read_file')
def read_file(file_path):
    """Read and return the contents of a file."""
    try:
        with open(file_path, "r") as file:
            contents = file.read()
        LOGGER.info(f"Contents of file '{file_path}':\n{contents}")
        return contents
    except FileNotFoundError:
        error_message = f"File '{file_path}' not found."
        LOGGER.error(error_message)
        return error_message
    except Exception as e:
        error_message = f"An error occurred: {e}"
        LOGGER.error(error_message)
        return error_message

@tool('commit_changes')
def commit_changes(commit_message):
    """Stage and commit changes using git."""
    try:
        run_command_with_confirmation("git add .")
        run_command_with_confirmation(f"git commit -m '{commit_message}'")
        LOGGER.info(f"Changes committed with message: {commit_message}")
        return f"Changes committed with message: '{commit_message}'"
    except Exception as e:
        error_message = f"An error occurred while committing changes: {e}"
        LOGGER.error(error_message)
        return error_message

@tool('run_command_with_confirmation')
def run_command_with_confirmation(command):
    """Run a command after user confirmation."""
    LOGGER.info(f"Suggested command:\n{command}")
    approval = input("Do you want to execute this command? (yes/no): ")
    if approval.lower() == "yes":
        try:
            result = subprocess.check_output(
                command, shell=True, stderr=subprocess.STDOUT)
            LOGGER.info(result.decode())
            return result.decode()
        except subprocess.CalledProcessError as e:
            error_message = f"Error executing command:\n{e.output.decode()}"
            LOGGER.error(error_message)
            return error_message
    else:
        LOGGER.info("Command not executed.")
        return "Command not executed."
>>>>>>> d6218305

tools = [
    rag_search,
    create_file,
    project_structure,
<<<<<<< HEAD
    create_directory,
    remove_directory,
    remove_file
]
=======
    modify_file,
    read_file,
    commit_changes,
    run_command_with_confirmation
]
>>>>>>> d6218305
<|MERGE_RESOLUTION|>--- conflicted
+++ resolved
@@ -121,37 +121,6 @@
         LOGGER.info(f"Files: {files}")
     return ans
 
-<<<<<<< HEAD
-@tool('create_directory')
-def create_directory(directory_path: str):
-    """Create a new directory at the specified path."""
-    try:
-        os.makedirs(directory_path, exist_ok=True)
-        LOGGER.info(f"Directory '{directory_path}' created successfully.")
-        return f"Directory '{directory_path}' created successfully."
-    except Exception as e:
-        return f"Failed to create directory. Error: {e}"
-
-@tool('remove_directory')
-def remove_directory(directory_path: str):
-    """Remove a directory and all its contents at the specified path."""
-    try:
-        shutil.rmtree(directory_path)
-        LOGGER.info(f"Directory '{directory_path}' removed successfully.")
-        return f"Directory '{directory_path}' removed successfully."
-    except Exception as e:
-        return f"Failed to remove directory. Error: {e}"
-
-@tool('remove_file')
-def remove_file(file_path: str):
-    """Remove a file at the specified path."""
-    try:
-        os.remove(file_path)
-        LOGGER.info(f"File '{file_path}' removed successfully.")
-        return f"File '{file_path}' removed successfully."
-    except Exception as e:
-        return f"Failed to remove file. Error: {e}"
-=======
 @tool('modify_file')
 def modify_file(file_path, diff_description):
     """Modify file contents by launching the Diff Bot."""
@@ -232,21 +201,46 @@
     else:
         LOGGER.info("Command not executed.")
         return "Command not executed."
->>>>>>> d6218305
+
+@tool('create_directory')
+def create_directory(directory_path: str):
+    """Create a new directory at the specified path."""
+    try:
+        os.makedirs(directory_path, exist_ok=True)
+        LOGGER.info(f"Directory '{directory_path}' created successfully.")
+        return f"Directory '{directory_path}' created successfully."
+    except Exception as e:
+        return f"Failed to create directory. Error: {e}"
+
+@tool('remove_directory')
+def remove_directory(directory_path: str):
+    """Remove a directory and all its contents at the specified path."""
+    try:
+        shutil.rmtree(directory_path)
+        LOGGER.info(f"Directory '{directory_path}' removed successfully.")
+        return f"Directory '{directory_path}' removed successfully."
+    except Exception as e:
+        return f"Failed to remove directory. Error: {e}"
+
+@tool('remove_file')
+def remove_file(file_path: str):
+    """Remove a file at the specified path."""
+    try:
+        os.remove(file_path)
+        LOGGER.info(f"File '{file_path}' removed successfully.")
+        return f"File '{file_path}' removed successfully."
+    except Exception as e:
+        return f"Failed to remove file. Error: {e}"
 
 tools = [
     rag_search,
     create_file,
     project_structure,
-<<<<<<< HEAD
+    modify_file,
+    read_file,
+    commit_changes,
+    run_command_with_confirmation,
     create_directory,
     remove_directory,
     remove_file
 ]
-=======
-    modify_file,
-    read_file,
-    commit_changes,
-    run_command_with_confirmation
-]
->>>>>>> d6218305
